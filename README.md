--- conflicted
+++ resolved
@@ -12,13 +12,9 @@
   <a href="#features">Features</a> •
   <a href="#usage">Usage</a> •
   <a href="#installation">Installation</a> •
-<<<<<<< HEAD
   <a href="#building">Building</a> •
   <a href="#configuration">Configuration</a>
-=======
-  <a href="#building">Building</a>
-  <a href="#configuration">Configuration</a> •
->>>>>>> 619d8330
+
 </p>
 
 ---
@@ -158,7 +154,6 @@
 
 ## Building
 
-<<<<<<< HEAD
 #### Install toolchain
 
 ```bash
@@ -178,9 +173,6 @@
 ```
 
 ## Configuration
-=======
-## configuration
->>>>>>> 619d8330
 
 ```toml
 [general]
